--- conflicted
+++ resolved
@@ -4,10 +4,6 @@
 
 <h4>Task Enqueued</h4>
 
-<<<<<<< HEAD
-A background task has been created for the action you have initiated.  Pop-up notifications will alert you to status updates regarding this and other tasks.  You can also browse the <A HREF="http://127.0.0.1/cobbler_web/events">Event Log</A>.
-=======
 A background task has been created for the action you have initiated.  Pop-up notifications will alert you to status updates regarding this and other tasks.  You can also browse the <a href="/cobbler_web/events">Task Log</a>.
->>>>>>> 06b44c3c
 
 {% endblock %}
