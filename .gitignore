*.pyc
*.swp
*.tmp
<<<<<<< HEAD
=======
*~
>>>>>>> 6c4848d5
*.class
dist
rpm-build
build
MANIFEST
TAGS
.project
.pydevproject

# docs - ignore pod output
docs/*.gz
docs/*.html

# Build output
cobbler/webui/master.py
config/modules.conf
config/settings
config/version

# Autogenerated cobbler4j classes, should never be checked in:
cobbler4j/src/org/fedorahosted/cobbler/autogen<|MERGE_RESOLUTION|>--- conflicted
+++ resolved
@@ -1,10 +1,7 @@
 *.pyc
 *.swp
 *.tmp
-<<<<<<< HEAD
-=======
 *~
->>>>>>> 6c4848d5
 *.class
 dist
 rpm-build
