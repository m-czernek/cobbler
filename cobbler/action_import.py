--- conflicted
+++ resolved
@@ -536,11 +536,7 @@
                 self.logger.info("following symlink: %s" % fullname)
                 os.path.walk(fullname, self.distro_adder, distros_added)
 
-<<<<<<< HEAD
-            if ( x.startswith("initrd") or x.startswith("ramdisk.image.gz") or x.startswith("vmkboot.gz") ) and x != "initrd.size":
-=======
-            if ( x.startswith("initrd") or x.startswith("ramdisk.image.gz") ) and x != "initrd.size" and x != "initrd.addrsize":
->>>>>>> e767763a
+            if ( x.startswith("initrd") or x.startswith("ramdisk.image.gz") or x.startswith("vmkboot.gz") ) and x != "initrd.size" and x != "initrd.addrsize":
                 if x.find("PAE") == -1:
                     initrd = os.path.join(dirname,x)
                 else:
